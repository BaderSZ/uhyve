use super::paging::*;
#[cfg(target_arch = "x86_64")]
use core::arch::x86_64::_rdtsc as rdtsc;
use goblin::elf;
use goblin::elf64::header::{EM_X86_64, ET_DYN};
use goblin::elf64::program_header::{PT_LOAD, PT_TLS};
use goblin::elf64::reloc::*;
use log::{debug, error, warn};
use raw_cpuid::CpuId;
use std::convert::TryInto;
use std::io::Write;
use std::net::Ipv4Addr;
use std::os::unix::ffi::OsStrExt;
use std::path::Path;
use std::ptr::write;
use std::time::{Duration, Instant, SystemTime};
use std::{fmt, mem, slice};
use std::{fs, io};
use thiserror::Error;

use crate::consts::*;
use crate::os::vcpu::UhyveCPU;
use crate::os::HypervisorError;

const MHZ_TO_HZ: u64 = 1000000;
const KHZ_TO_HZ: u64 = 1000;

#[repr(C)]
#[derive(Clone, Copy)]
pub struct BootInfo {
	pub magic_number: u32,
	pub version: u32,
	pub base: u64,
	pub limit: u64,
	pub image_size: u64,
	pub tls_start: u64,
	pub tls_filesz: u64,
	pub tls_memsz: u64,
	pub current_stack_address: u64,
	pub current_percore_address: u64,
	pub host_logical_addr: u64,
	pub boot_gtod: u64,
	pub mb_info: u64,
	pub cmdline: u64,
	pub cmdsize: u64,
	pub cpu_freq: u32,
	pub boot_processor: u32,
	pub cpu_online: u32,
	pub possible_cpus: u32,
	pub current_boot_id: u32,
	pub uartport: u16,
	pub single_kernel: u8,
	pub uhyve: u8,
	pub hcip: [u8; 4],
	pub hcgateway: [u8; 4],
	pub hcmask: [u8; 4],
}

impl BootInfo {
	pub fn new() -> Self {
		BootInfo {
			magic_number: 0xC0DE_CAFEu32,
			version: 1,
			base: 0,
			limit: 0,
			tls_start: 0,
			tls_filesz: 0,
			tls_memsz: 0,
			image_size: 0,
			current_stack_address: 0,
			current_percore_address: 0,
			host_logical_addr: 0,
			boot_gtod: 0,
			mb_info: 0,
			cmdline: 0,
			cmdsize: 0,
			cpu_freq: 0,
			boot_processor: !0,
			cpu_online: 0,
			possible_cpus: 0,
			current_boot_id: 0,
			uartport: 0,
			single_kernel: 1,
			uhyve: 0,
			hcip: [255, 255, 255, 255],
			hcgateway: [255, 255, 255, 255],
			hcmask: [255, 255, 255, 0],
		}
	}
}

impl Default for BootInfo {
	fn default() -> Self {
		Self::new()
	}
}

impl fmt::Debug for BootInfo {
	fn fmt(&self, f: &mut fmt::Formatter<'_>) -> fmt::Result {
		writeln!(f, "magic_number 0x{:x}", self.magic_number)?;
		writeln!(f, "version 0x{:x}", self.version)?;
		writeln!(f, "base 0x{:x}", self.base)?;
		writeln!(f, "limit 0x{:x}", self.limit)?;
		writeln!(f, "tls_start 0x{:x}", self.tls_start)?;
		writeln!(f, "tls_filesz 0x{:x}", self.tls_filesz)?;
		writeln!(f, "tls_memsz 0x{:x}", self.tls_memsz)?;
		writeln!(f, "image_size 0x{:x}", self.image_size)?;
		writeln!(
			f,
			"current_stack_address 0x{:x}",
			self.current_stack_address
		)?;
		writeln!(
			f,
			"current_percore_address 0x{:x}",
			self.current_percore_address
		)?;
		writeln!(f, "host_logical_addr 0x{:x}", self.host_logical_addr)?;
		writeln!(f, "boot_gtod 0x{:x}", self.boot_gtod)?;
		writeln!(f, "mb_info 0x{:x}", self.mb_info)?;
		writeln!(f, "cmdline 0x{:x}", self.cmdline)?;
		writeln!(f, "cmdsize 0x{:x}", self.cmdsize)?;
		writeln!(f, "cpu_freq {}", self.cpu_freq)?;
		writeln!(f, "boot_processor {}", self.boot_processor)?;
		writeln!(f, "cpu_online {}", self.cpu_online)?;
		writeln!(f, "possible_cpus {}", self.possible_cpus)?;
		writeln!(f, "current_boot_id {}", self.current_boot_id)?;
		writeln!(f, "uartport 0x{:x}", self.uartport)?;
		writeln!(f, "single_kernel {}", self.single_kernel)?;
		writeln!(f, "uhyve {}", self.uhyve)
	}
}

#[derive(Debug, Copy, Clone)]
pub struct Parameter<'a> {
	pub mem_size: usize,
	pub num_cpus: u32,
	pub verbose: bool,
	pub hugepage: bool,
	pub mergeable: bool,
	pub ip: Option<&'a str>,
	pub gateway: Option<&'a str>,
	pub mask: Option<&'a str>,
	pub nic: Option<&'a str>,
	pub gdbport: Option<u32>,
}

#[repr(C, packed)]
struct SysWrite {
	fd: i32,
	buf: *const u8,
	len: usize,
}

#[repr(C, packed)]
struct SysRead {
	fd: i32,
	buf: *const u8,
	len: usize,
	ret: isize,
}

#[repr(C, packed)]
struct SysClose {
	fd: i32,
	ret: i32,
}

#[repr(C, packed)]
struct SysOpen {
	name: *const u8,
	flags: i32,
	mode: i32,
	ret: i32,
}

#[repr(C, packed)]
struct SysLseek {
	fd: i32,
	offset: isize,
	whence: i32,
}

#[repr(C, packed)]
struct SysExit {
	arg: i32,
}

// FIXME: Do not use a fix number of arguments
const MAX_ARGC: usize = 128;
// FIXME: Do not use a fix number of environment variables
const MAX_ENVC: usize = 128;

#[repr(C, packed)]
struct SysCmdsize {
	argc: i32,
	argsz: [i32; MAX_ARGC],
	envc: i32,
	envsz: [i32; MAX_ENVC],
}

#[repr(C, packed)]
struct SysCmdval {
	argv: *const u8,
	envp: *const u8,
}

#[repr(C, packed)]
struct SysUnlink {
	name: *const u8,
	ret: i32,
}

pub type HypervisorResult<T> = Result<T, HypervisorError>;

#[derive(Error, Debug)]
pub enum LoadKernelError {
	#[error(transparent)]
	Io(#[from] io::Error),
	#[error(transparent)]
	Goblin(#[from] goblin::error::Error),
	#[error("guest memory size is not large enough")]
	InsufficientMemory,
}

pub type LoadKernelResult<T> = Result<T, LoadKernelError>;

/// Reasons for vCPU exits.
pub enum VcpuStopReason {
	/// The vCPU stopped for debugging.
	Debug,

	/// The vCPU exited with the specified exit code.
	Exit(i32),

	/// The vCPU got kicked.
	Kick,
}

pub trait VirtualCPU {
	/// Initialize the cpu to start running the code ad entry_point.
	fn init(&mut self, entry_point: u64) -> HypervisorResult<()>;

	/// Continues execution.
	fn r#continue(&mut self) -> HypervisorResult<VcpuStopReason>;

	/// Start the execution of the CPU. The function will run until it crashes (`Err`) or terminate with an exit code (`Ok`).
	fn run(&mut self) -> HypervisorResult<Option<i32>>;

	/// Prints the VCPU's registers to stdout.
	fn print_registers(&self);

	/// Translates an address from the VM's physical space into the hosts virtual space.
	fn host_address(&self, addr: usize) -> usize;

	/// Looks up the guests pagetable and translates a guest's virtual address to a guest's physical address.
	fn virt_to_phys(&self, addr: usize) -> usize;

	/// Returns the (host) path of the kernel binary.
	fn kernel_path(&self) -> &Path;

	fn cmdsize(&self, args_ptr: usize) {
		let syssize = unsafe { &mut *(args_ptr as *mut SysCmdsize) };
		syssize.argc = 0;
		syssize.envc = 0;

		let mut counter: i32 = 0;
		let mut separator_pos: i32 = 0;
		let path = self.kernel_path();
		let mut found_separator = false;
		syssize.argsz[0] = path.as_os_str().len() as i32 + 1;

		for argument in std::env::args() {
			if !found_separator && argument == "--" {
				separator_pos = counter + 1;
				found_separator = true;
			}

			if found_separator && counter >= separator_pos {
				syssize.argsz[(counter - separator_pos + 1) as usize] = argument.len() as i32 + 1;
			}

			counter += 1;
		}

		if found_separator && counter >= separator_pos {
			syssize.argc = counter - separator_pos + 1;
		} else {
			syssize.argc = 1;
		}

		counter = 0;
		for (key, value) in std::env::vars() {
			if counter < MAX_ENVC.try_into().unwrap() {
				syssize.envsz[counter as usize] = (key.len() + value.len()) as i32 + 2;
				counter += 1;
			}
		}
		syssize.envc = counter;

		if counter >= MAX_ENVC.try_into().unwrap() {
			warn!("Environment is too large!");
		}
	}

	/// Copies the arguments end environment of the application into the VM's memory.
	fn cmdval(&self, args_ptr: usize) {
		let syscmdval = unsafe { &*(args_ptr as *const SysCmdval) };

		let mut counter: i32 = 0;
		let argv = self.host_address(syscmdval.argv as usize);
		let mut found_separator = false;
		let mut separator_pos: i32 = 0;

		// copy kernel path as first argument
		{
			let path = self.kernel_path().as_os_str();

			let argvptr = unsafe { self.host_address(*(argv as *mut *mut u8) as usize) };
			let len = path.len();
			let slice = unsafe { slice::from_raw_parts_mut(argvptr as *mut u8, len + 1) };

			// Create string for environment variable
			slice[0..len].copy_from_slice(path.as_bytes());
			slice[len] = 0;
		}

		// Copy the application arguments into the vm memory
		for argument in std::env::args() {
			if !found_separator && argument == "--" {
				separator_pos = counter + 1;
				found_separator = true;
			}

			if found_separator && counter >= separator_pos {
				let argvptr = unsafe {
					self.host_address(
						*((argv + (counter - separator_pos + 1) as usize * mem::size_of::<usize>())
							as *mut *mut u8) as usize,
					)
				};
				let len = argument.len();
				let slice = unsafe { slice::from_raw_parts_mut(argvptr as *mut u8, len + 1) };

				// Create string for environment variable
				slice[0..len].copy_from_slice(argument.as_bytes());
				slice[len] = 0;
			}

			counter += 1;
		}

		// Copy the environment variables into the vm memory
		counter = 0;
		let envp = self.host_address(syscmdval.envp as usize);
		for (key, value) in std::env::vars() {
			if counter < MAX_ENVC.try_into().unwrap() {
				let envptr = unsafe {
					self.host_address(
						*((envp + counter as usize * mem::size_of::<usize>()) as *mut *mut u8)
							as usize,
					)
				};
				let len = key.len() + value.len();
				let slice = unsafe { slice::from_raw_parts_mut(envptr as *mut u8, len + 2) };

				// Create string for environment variable
				slice[0..key.len()].copy_from_slice(key.as_bytes());
				slice[key.len()..(key.len() + 1)].copy_from_slice("=".to_string().as_bytes());
				slice[(key.len() + 1)..(len + 1)].copy_from_slice(value.as_bytes());
				slice[len + 1] = 0;
				counter += 1;
			}
		}
	}

	/// unlink delets a name from the filesystem. This is used to handle `unlink` syscalls from the guest.
	/// TODO: UNSAFE AS *%@#. It has to be checked that the VM is allowed to unlink that file!
	fn unlink(&self, args_ptr: usize) {
		unsafe {
			let sysunlink = &mut *(args_ptr as *mut SysUnlink);
			sysunlink.ret = libc::unlink(self.host_address(sysunlink.name as usize) as *const i8);
		}
	}

	/// Reads the exit code from an VM and returns it
	fn exit(&self, args_ptr: usize) -> i32 {
		let sysexit = unsafe { &*(args_ptr as *const SysExit) };
		sysexit.arg
	}

	/// Handles an open syscall by opening a file on the host.
	fn open(&self, args_ptr: usize) {
		unsafe {
			let sysopen = &mut *(args_ptr as *mut SysOpen);
			sysopen.ret = libc::open(
				self.host_address(sysopen.name as usize) as *const i8,
				sysopen.flags,
				sysopen.mode,
			);
		}
	}

	/// Handles an close syscall by closing the file on the host.
	fn close(&self, args_ptr: usize) {
		unsafe {
			let sysclose = &mut *(args_ptr as *mut SysClose);
			sysclose.ret = libc::close(sysclose.fd);
		}
	}

	/// Handles an read syscall on the host.
	fn read(&self, args_ptr: usize) {
		unsafe {
			let sysread = &mut *(args_ptr as *mut SysRead);
			let buffer = self.virt_to_phys(sysread.buf as usize);

			let bytes_read = libc::read(
				sysread.fd,
				self.host_address(buffer) as *mut libc::c_void,
				sysread.len,
			);
			if bytes_read >= 0 {
				sysread.ret = bytes_read;
			} else {
				sysread.ret = -1;
			}
		}
	}

	/// Handles an write syscall on the host.
	fn write(&self, args_ptr: usize) -> io::Result<()> {
		let syswrite = unsafe { &*(args_ptr as *const SysWrite) };
		let mut bytes_written: usize = 0;
		let buffer = self.virt_to_phys(syswrite.buf as usize);

		while bytes_written != syswrite.len {
			unsafe {
				let step = libc::write(
					syswrite.fd,
					self.host_address(buffer + bytes_written) as *const libc::c_void,
					syswrite.len - bytes_written,
				);
				if step >= 0 {
					bytes_written += step as usize;
				} else {
					return Err(io::Error::last_os_error());
				}
			}
		}

		Ok(())
	}

	/// Handles an write syscall on the host.
	fn lseek(&self, args_ptr: usize) {
		unsafe {
			let syslseek = &mut *(args_ptr as *mut SysLseek);
			syslseek.offset =
				libc::lseek(syslseek.fd, syslseek.offset as i64, syslseek.whence) as isize;
		}
	}

	/// Handles an UART syscall by writing to stdout.
	fn uart(&self, buf: &[u8]) -> io::Result<()> {
		io::stdout().write_all(buf)
	}
}

// Constructor for a conventional segment GDT (or LDT) entry
fn create_gdt_entry(flags: u64, base: u64, limit: u64) -> u64 {
	((base & 0xff000000u64) << (56 - 24))
		| ((flags & 0x0000f0ffu64) << 40)
		| ((limit & 0x000f0000u64) << (48 - 16))
		| ((base & 0x00ffffffu64) << 16)
		| (limit & 0x0000ffffu64)
}

pub trait Vm {
	/// Returns the number of cores for the vm.
	fn num_cpus(&self) -> u32;
	/// Returns a pointer to the address of the guest memory and the size of the memory in bytes.
	fn guest_mem(&self) -> (*mut u8, usize);
	/// Sets the elf entry point.
	fn set_entry_point(&mut self, entry: u64);
	fn get_entry_point(&self) -> u64;
<<<<<<< HEAD
	fn kernel_path(&self) -> &Path;
	fn create_cpu(&self, id: u32) -> HypervisorResult<Box<dyn VirtualCPU>>;
=======
	fn kernel_path(&self) -> PathBuf;
	fn create_cpu(&self, id: u32) -> HypervisorResult<UhyveCPU>;
>>>>>>> f66738fe
	fn set_boot_info(&mut self, header: *const BootInfo);
	fn cpu_online(&self) -> u32;
	fn get_ip(&self) -> Option<Ipv4Addr>;
	fn get_gateway(&self) -> Option<Ipv4Addr>;
	fn get_mask(&self) -> Option<Ipv4Addr>;
	fn verbose(&self) -> bool;

	/// Initialize the page tables for the guest
	fn init_guest_mem(&self) {
		debug!("Initialize guest memory");

		let (mem_addr, _) = self.guest_mem();

		unsafe {
			let pml4 = &mut *((mem_addr as u64 + BOOT_PML4) as *mut PageTable);
			let pdpte = &mut *((mem_addr as u64 + BOOT_PDPTE) as *mut PageTable);
			let pde = &mut *((mem_addr as u64 + BOOT_PDE) as *mut PageTable);
			let gdt_entry: u64 = mem_addr as u64 + BOOT_GDT;

			// initialize GDT
			*((gdt_entry) as *mut u64) = create_gdt_entry(0, 0, 0);
			*((gdt_entry + mem::size_of::<*mut u64>() as u64) as *mut u64) =
				create_gdt_entry(0xA09B, 0, 0xFFFFF); /* code */
			*((gdt_entry + 2 * mem::size_of::<*mut u64>() as u64) as *mut u64) =
				create_gdt_entry(0xC093, 0, 0xFFFFF); /* data */

			/* For simplicity we currently use 2MB pages and only a single
			PML4/PDPTE/PDE. */

			// per default is the memory zeroed, which we allocate by the system call mmap
			/*libc::memset(pml4 as *mut _ as *mut libc::c_void, 0x00, PAGE_SIZE);
			libc::memset(pdpte as *mut _ as *mut libc::c_void, 0x00, PAGE_SIZE);
			libc::memset(pde as *mut _ as *mut libc::c_void, 0x00, PAGE_SIZE);*/

			pml4.entries[0].set(
				BOOT_PDPTE as usize,
				PageTableEntryFlags::PRESENT | PageTableEntryFlags::WRITABLE,
			);
			pml4.entries[511].set(
				BOOT_PML4 as usize,
				PageTableEntryFlags::PRESENT | PageTableEntryFlags::WRITABLE,
			);
			pdpte.entries[0].set(
				BOOT_PDE as usize,
				PageTableEntryFlags::PRESENT | PageTableEntryFlags::WRITABLE,
			);

			for i in 0..512 {
				pde.entries[i].set(
					i * LargePageSize::SIZE,
					PageTableEntryFlags::PRESENT
						| PageTableEntryFlags::WRITABLE
						| PageTableEntryFlags::HUGE_PAGE,
				);
			}
		}
	}

	unsafe fn load_kernel(&mut self) -> LoadKernelResult<()> {
		debug!("Load kernel from {}", self.kernel_path().display());

		let buffer = fs::read(self.kernel_path())?;
		let elf = elf::Elf::parse(&buffer)?;

		if !elf.libraries.is_empty() {
			warn!(
				"Error: file depends on following libraries: {:?}",
				elf.libraries
			);
			return Err(LoadKernelError::Io(io::ErrorKind::InvalidData.into()));
		}

		let is_dyn = elf.header.e_type == ET_DYN;
		debug!("ELF file is a shared object file: {}", is_dyn);

		if elf.header.e_machine != EM_X86_64 {
			return Err(LoadKernelError::Io(io::ErrorKind::InvalidData.into()));
		}

		// acquire the slices of the user memory
		let (vm_mem, vm_mem_length) = self.guest_mem();

		// create default bootinfo
		#[allow(clippy::cast_ptr_alignment)]
		let boot_info = vm_mem.offset(BOOT_INFO_ADDR as isize) as *mut BootInfo;
		*boot_info = BootInfo::new();

		// forward IP address to kernel
		if let Some(ip) = self.get_ip() {
			write(&mut (*boot_info).hcip, ip.octets());
		}

		// forward gateway address to kernel
		if let Some(gateway) = self.get_gateway() {
			write(&mut (*boot_info).hcgateway, gateway.octets());
		}

		// forward mask to kernel
		if let Some(mask) = self.get_mask() {
			write(&mut (*boot_info).hcmask, mask.octets());
		}

		let (start_address, elf_entry) = if is_dyn {
			// TODO: should be a random start address, if we have a relocatable executable
			(0x400000u64, 0x400000u64 + elf.entry)
		} else {
			// default location of a non-relocatable binary
			(0x800000u64, elf.entry)
		};

		self.set_entry_point(elf_entry);
		debug!("ELF entry point at 0x{:x}", elf_entry);

		debug!("Set HermitCore header at 0x{:x}", BOOT_INFO_ADDR as usize);
		self.set_boot_info(boot_info);

		write(&mut (*boot_info).base, start_address);
		write(&mut (*boot_info).limit, vm_mem_length as u64); // memory size
		write(&mut (*boot_info).possible_cpus, 1);
		#[cfg(target_os = "linux")]
		write(&mut (*boot_info).uhyve, 0x3); // announce uhyve and pci support
		#[cfg(not(target_os = "linux"))]
		write(&mut (*boot_info).uhyve, 0x1); // announce uhyve
		write(&mut (*boot_info).current_boot_id, 0);
		if self.verbose() {
			write(&mut (*boot_info).uartport, UHYVE_UART_PORT);
		} else {
			write(&mut (*boot_info).uartport, 0);
		}

		debug!(
			"Set stack base to 0x{:x}",
			start_address - KERNEL_STACK_SIZE
		);
		write(
			&mut (*boot_info).current_stack_address,
			start_address - KERNEL_STACK_SIZE,
		);

		write(&mut (*boot_info).host_logical_addr, vm_mem.offset(0) as u64);

		let n = SystemTime::now()
			.duration_since(SystemTime::UNIX_EPOCH)
			.expect("SystemTime before UNIX EPOCH!");
		write(&mut (*boot_info).boot_gtod, n.as_secs() * 1000000);

		let cpuid = CpuId::new();
		let mhz: u32 = detect_freq_from_cpuid(&cpuid).unwrap_or_else(|_| {
			debug!("Failed to detect from cpuid");
			detect_freq_from_cpuid_hypervisor_info(&cpuid).unwrap_or_else(|_| {
				debug!("Failed to detect from hypervisor_info");
				get_cpu_frequency_from_os().unwrap_or(0)
			})
		});
		debug!("detected a cpu frequency of {} Mhz", mhz);
		write(&mut (*boot_info).cpu_freq, mhz);
		if (*boot_info).cpu_freq == 0 {
			warn!("Unable to determine processor frequency");
		}

		// load kernel and determine image size
		let vm_slice = std::slice::from_raw_parts_mut(vm_mem, vm_mem_length);
		let mut image_size = 0;
		elf.program_headers
			.iter()
			.try_for_each(|program_header| match program_header.p_type {
				PT_LOAD => {
					let region_start = if is_dyn {
						(start_address + program_header.p_vaddr) as usize
					} else {
						program_header.p_vaddr as usize
					};
					let region_end = region_start + program_header.p_filesz as usize;
					let kernel_start = program_header.p_offset as usize;
					let kernel_end = kernel_start + program_header.p_filesz as usize;

					debug!(
						"Load segment with start addr 0x{:x} and size 0x{:x}, offset 0x{:x}",
						program_header.p_vaddr, program_header.p_filesz, program_header.p_offset
					);

					if region_start + program_header.p_memsz as usize > vm_mem_length {
						return Err(LoadKernelError::InsufficientMemory);
					}

					vm_slice[region_start..region_end]
						.copy_from_slice(&buffer[kernel_start..kernel_end]);
					for i in &mut vm_slice[region_end
						..region_end + (program_header.p_memsz - program_header.p_filesz) as usize]
					{
						*i = 0
					}

					image_size = if is_dyn {
						program_header.p_vaddr + program_header.p_memsz
					} else {
						image_size + program_header.p_memsz
					};
					write(&mut (*boot_info).image_size, image_size);

					Ok(())
				}
				PT_TLS => {
					// determine TLS section
					debug!("Found TLS section with size {}", program_header.p_memsz);
					let tls_start = if is_dyn {
						start_address + program_header.p_vaddr
					} else {
						program_header.p_vaddr
					};

					write(&mut (*boot_info).tls_start, tls_start);
					write(&mut (*boot_info).tls_filesz, program_header.p_filesz);
					write(&mut (*boot_info).tls_memsz, program_header.p_memsz);

					Ok(())
				}
				_ => Ok(()),
			})?;

		// relocate entries (strings, copy-data, etc.) with an addend
		elf.dynrelas.iter().for_each(|rela| match rela.r_type {
			R_X86_64_RELATIVE => {
				let offset = (vm_mem as u64 + start_address + rela.r_offset) as *mut u64;
				*offset = (start_address as i64 + rela.r_addend.unwrap_or(0)) as u64;
			}
			_ => {
				debug!("Unsupported relocation type {}", rela.r_type);
			}
		});

		// debug!("Boot header: {:?}", *boot_info);

		debug!("Kernel loaded");

		Ok(())
	}
}

fn detect_freq_from_cpuid(cpuid: &CpuId) -> Result<u32, ()> {
	debug!("Trying to detect CPU frequency by tsc info");

	let has_invariant_tsc = cpuid
		.get_advanced_power_mgmt_info()
		.map_or(false, |apm_info| apm_info.has_invariant_tsc());
	if !has_invariant_tsc {
		warn!("TSC frequency varies with speed-stepping")
	}

	let tsc_frequency_hz = cpuid.get_tsc_info().map(|tinfo| {
		if tinfo.tsc_frequency().is_some() {
			tinfo.tsc_frequency()
		} else {
			// Skylake and Kabylake don't report the crystal clock, approximate with base frequency:
			cpuid
				.get_processor_frequency_info()
				.map(|pinfo| pinfo.processor_base_frequency() as u64 * MHZ_TO_HZ)
				.map(|cpu_base_freq_hz| {
					let crystal_hz =
						cpu_base_freq_hz * tinfo.denominator() as u64 / tinfo.numerator() as u64;
					crystal_hz * tinfo.numerator() as u64 / tinfo.denominator() as u64
				})
		}
	});

	let hz = match tsc_frequency_hz {
		Some(x) => x.unwrap_or(0),
		None => {
			return Err(());
		}
	};

	if hz > 0 {
		Ok((hz / MHZ_TO_HZ).try_into().unwrap())
	} else {
		Err(())
	}
}

fn detect_freq_from_cpuid_hypervisor_info(cpuid: &CpuId) -> Result<u32, ()> {
	debug!("Trying to detect CPU frequency by hypervisor info");
	let hypervisor_info = cpuid.get_hypervisor_info().ok_or(())?;
	debug!(
		"cpuid detected hypervisor: {:?}",
		hypervisor_info.identify()
	);
	let hz = hypervisor_info.tsc_frequency().ok_or(())? as u64 * KHZ_TO_HZ;
	let mhz: u32 = (hz / MHZ_TO_HZ).try_into().unwrap();
	if mhz > 0 {
		Ok(mhz)
	} else {
		Err(())
	}
}

fn get_cpu_frequency_from_os() -> Result<u32, ()> {
	// Determine TSC frequency by measuring it (loop for a second, record ticks)
	let duration = Duration::from_millis(10);
	let now = Instant::now();
	let start = unsafe { rdtsc() };
	if start > 0 {
		loop {
			if now.elapsed() >= duration {
				break;
			}
		}
		let end = unsafe { rdtsc() };
		Ok((((end - start) * 100) / MHZ_TO_HZ).try_into().unwrap())
	} else {
		Err(())
	}
}

#[cfg(test)]
mod tests {
	use super::*;

	use std::path::PathBuf;

	// test is derived from
	// https://github.com/gz/rust-cpuid/blob/master/examples/tsc_frequency.rs
	#[test]
	fn test_detect_freq_from_cpuid() {
		let cpuid = CpuId::new();
		let has_tsc = cpuid
			.get_feature_info()
			.map_or(false, |finfo| finfo.has_tsc());

		let has_invariant_tsc = cpuid
			.get_advanced_power_mgmt_info()
			.map_or(false, |apm_info| apm_info.has_invariant_tsc());

		let tsc_frequency_hz = cpuid.get_tsc_info().map(|tinfo| {
			if tinfo.tsc_frequency().is_some() {
				tinfo.tsc_frequency()
			} else {
				// Skylake and Kabylake don't report the crystal clock, approximate with base frequency:
				cpuid
					.get_processor_frequency_info()
					.map(|pinfo| pinfo.processor_base_frequency() as u64 * MHZ_TO_HZ)
					.map(|cpu_base_freq_hz| {
						let crystal_hz = cpu_base_freq_hz * tinfo.denominator() as u64
							/ tinfo.numerator() as u64;
						crystal_hz * tinfo.numerator() as u64 / tinfo.denominator() as u64
					})
			}
		});

		assert!(has_tsc, "System does not have a TSC.");

		// Try to figure out TSC frequency with CPUID
		println!(
			"TSC Frequency is: {} ({})",
			match tsc_frequency_hz {
				Some(x) => format!("{} Hz", x.unwrap_or(0)),
				None => String::from("unknown"),
			},
			if has_invariant_tsc {
				"invariant"
			} else {
				"TSC frequency varies with speed-stepping"
			}
		);

		// Check if we run in a VM and the hypervisor can give us the TSC frequency
		cpuid.get_hypervisor_info().map(|hv| {
			hv.tsc_frequency().map(|tsc_khz| {
				let virtual_tsc_frequency_hz = tsc_khz as u64 * KHZ_TO_HZ;
				println!(
					"Hypervisor reports TSC Frequency at: {} Hz",
					virtual_tsc_frequency_hz
				);
			})
		});

		// Determine TSC frequency by measuring it (loop for a second, record ticks)
		let one_second = Duration::from_secs(1);
		let now = Instant::now();
		let start = unsafe { rdtsc() };
		assert!(start > 0, "Don't have rdtsc on stable!");
		loop {
			if now.elapsed() >= one_second {
				break;
			}
		}
		let end = unsafe { rdtsc() };
		println!(
			"Empirical measurement of TSC frequency was: {} Hz",
			(end - start)
		);
	}

	#[test]
	fn test_get_cpu_frequency_from_os() {
		let freq_res = get_cpu_frequency_from_os();
		assert!(freq_res.is_ok());
		let freq = freq_res.unwrap();
		assert!(freq > 0);
		assert!(freq < 10000); //More than 10Ghz is probably wrong
	}

	#[cfg(target_os = "linux")]
	#[test]
	fn test_vm_load_min_size_1024() {
		let mut path = PathBuf::new();
		path.push(env!("CARGO_MANIFEST_DIR"));
		path.push("/benches_data/hello_world");
		let vm = crate::Uhyve::new(
			path,
			&Parameter {
				mem_size: 1024,
				num_cpus: 1,
				verbose: false,
				hugepage: true,
				mergeable: false,
				ip: None,
				gateway: None,
				mask: None,
				nic: None,
				gdbport: None,
			},
		);
		assert!(vm.is_err());
	}

	#[cfg(target_os = "linux")]
	#[test]
	fn test_vm_load_min_size_102400() {
		let mut path = PathBuf::new();
		path.push(env!("CARGO_MANIFEST_DIR"));
		path.push("/benches_data/hello_world");
		let mut vm = crate::Uhyve::new(
			path,
			&Parameter {
				mem_size: 102400,
				num_cpus: 1,
				verbose: false,
				hugepage: true,
				mergeable: false,
				ip: None,
				gateway: None,
				mask: None,
				nic: None,
				gdbport: None,
			},
		)
		.expect("Unable to create VM");
		unsafe {
			let res = vm.load_kernel();

			assert!(res.is_err());
		}
	}
}<|MERGE_RESOLUTION|>--- conflicted
+++ resolved
@@ -484,13 +484,8 @@
 	/// Sets the elf entry point.
 	fn set_entry_point(&mut self, entry: u64);
 	fn get_entry_point(&self) -> u64;
-<<<<<<< HEAD
 	fn kernel_path(&self) -> &Path;
-	fn create_cpu(&self, id: u32) -> HypervisorResult<Box<dyn VirtualCPU>>;
-=======
-	fn kernel_path(&self) -> PathBuf;
 	fn create_cpu(&self, id: u32) -> HypervisorResult<UhyveCPU>;
->>>>>>> f66738fe
 	fn set_boot_info(&mut self, header: *const BootInfo);
 	fn cpu_online(&self) -> u32;
 	fn get_ip(&self) -> Option<Ipv4Addr>;
